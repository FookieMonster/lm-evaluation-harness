from pprint import pprint
from typing import List, Union

import sacrebleu
import lm_eval.base

from . import superglue
from . import glue
from . import arc
from . import coqa
from . import race
from . import webqs
from . import anli
from . import wsc273
from . import winogrande
from . import quac
from . import hellaswag
from . import swag
from . import openbookqa
from . import squad
from . import naturalqs
from . import sat
from . import arithmetic
from . import lambada
from . import piqa
from . import prost
from . import mc_taco
from . import triviaqa
from . import pubmedqa
from . import sciq
from . import qasper
from . import qa4mre
from . import translation
from . import headqa
from . import mathqa
from . import hendrycks_ethics
from . import drop
from . import unscramble
from . import logiqa
from . import hendrycks_test
from . import hendrycks_math
from . import cbt
from . import lambada_cloze
from . import pile
from . import wikitext
from . import lambada_multilingual
from . import mutual
from . import truthfulqa
from . import blimp
from . import asdiv
from . import gsm8k
from . import storycloze
from . import toxigen
from . import crowspairs
from .ja import jsquad
from .ja import jaquad
from .ja import jcommonsenseqa
from .ja import jnli
from .ja import marc_ja
from .ja import jblimp
<<<<<<< HEAD
from .ja import jaqket_v2

=======
from .ja import xlsum_ja
>>>>>>> 080b3986
########################################
# Translation tasks
########################################

# 6 total
gpt3_translation_benchmarks = {
    "wmt14": ["en-fr", "fr-en"],  # French
    "wmt16": ["en-ro", "ro-en", "de-en", "en-de"],  # German, Romanian
}


# 28 total
selected_translation_benchmarks = {
    **gpt3_translation_benchmarks,
    "wmt20": sacrebleu.get_langpairs_for_testset("wmt20"),
    "iwslt17": ["en-ar", "ar-en"],  # Arabic
}

# 319 total
all_translation_benchmarks = {
    ts: sacrebleu.get_langpairs_for_testset(ts)
    for ts in sacrebleu.get_available_testsets()
}


########################################
# All tasks
########################################


TASK_REGISTRY = {
    # GLUE
    "cola": glue.CoLA,
    "mnli": glue.MNLI,
    "mnli_mismatched": glue.MNLIMismatched,
    "mrpc": glue.MRPC,
    "rte": glue.RTE,
    "qnli": glue.QNLI,
    "qqp": glue.QQP,
    # "stsb": glue.STSB, # not implemented yet
    "sst": glue.SST,
    "wnli": glue.WNLI,
    # SuperGLUE
    "boolq": superglue.BoolQ,
    "cb": superglue.CommitmentBank,
    "copa": superglue.Copa,
    "multirc": superglue.MultiRC,
    "record": superglue.ReCoRD,
    "wic": superglue.WordsInContext,
    "wsc": superglue.SGWinogradSchemaChallenge,
    # Order by benchmark/genre?
    "coqa": coqa.CoQA,
    "drop": drop.DROP,
    "lambada_openai": lambada.LambadaOpenAI,
    "lambada_standard": lambada.LambadaStandard,
    "lambada_openai_cloze": lambada_cloze.LambadaOpenAICloze,
    "lambada_standard_cloze": lambada_cloze.LambadaStandardCloze,
    # multilingual lambada
    **lambada_multilingual.construct_tasks(),
    "wikitext": wikitext.WikiText,
    # "cbt-cn": cbt.CBTCN, # disabled pending context length fix
    # "cbt-ne": cbt.CBTNE, # disabled pending context length fix
    "piqa": piqa.PiQA,
    "prost": prost.PROST,
    "mc_taco": mc_taco.MCTACO,
    # Science related
    "pubmedqa": pubmedqa.Pubmed_QA,
    "sciq": sciq.SciQ,
    "qasper": qasper.QASPER,
    "qa4mre_2011": qa4mre.QA4MRE_2011,
    "qa4mre_2012": qa4mre.QA4MRE_2012,
    "qa4mre_2013": qa4mre.QA4MRE_2013,
    "triviaqa": triviaqa.TriviaQA,
    "arc_easy": arc.ARCEasy,
    "arc_challenge": arc.ARCChallenge,
    # "quac": quac.QuAC, # not implemented yet
    "logiqa": logiqa.LogiQA,
    "hellaswag": hellaswag.HellaSwag,
    "swag": swag.SWAG,
    "openbookqa": openbookqa.OpenBookQA,
    "squad2": squad.SQuAD2,
    "race": race.RACE,
    # "naturalqs": naturalqs.NaturalQs, # not implemented yet
    "headqa": headqa.HeadQAEsDeprecated,  # for backwards compat - headqa used to default to es
    "headqa_es": headqa.HeadQAEs,
    "headqa_en": headqa.HeadQAEn,
    "mathqa": mathqa.MathQA,
    "webqs": webqs.WebQs,
    "wsc273": wsc273.WinogradSchemaChallenge273,
    "winogrande": winogrande.Winogrande,
    "anli_r1": anli.ANLIRound1,
    "anli_r2": anli.ANLIRound2,
    "anli_r3": anli.ANLIRound3,
    "ethics_cm": hendrycks_ethics.EthicsCM,
    "ethics_deontology": hendrycks_ethics.EthicsDeontology,
    "ethics_justice": hendrycks_ethics.EthicsJustice,
    "ethics_utilitarianism_original": hendrycks_ethics.EthicsUtilitarianismOriginal,
    "ethics_utilitarianism": hendrycks_ethics.EthicsUtilitarianism,
    "ethics_virtue": hendrycks_ethics.EthicsVirtue,
    "truthfulqa_mc": truthfulqa.TruthfulQAMultipleChoice,
    "truthfulqa_gen": truthfulqa.TruthfulQAGeneration,
    # dialogue
    "mutual": mutual.MuTual,
    "mutual_plus": mutual.MuTualPlus,
    # math
    "math_algebra": hendrycks_math.MathAlgebra,
    "math_counting_and_prob": hendrycks_math.MathCountingAndProbability,
    "math_geometry": hendrycks_math.MathGeometry,
    "math_intermediate_algebra": hendrycks_math.MathIntermediateAlgebra,
    "math_num_theory": hendrycks_math.MathNumberTheory,
    "math_prealgebra": hendrycks_math.MathPrealgebra,
    "math_precalc": hendrycks_math.MathPrecalculus,
    "math_asdiv": asdiv.Asdiv,
    "gsm8k": gsm8k.GradeSchoolMath8K,
    # arithmetic
    "arithmetic_2da": arithmetic.Arithmetic2DPlus,
    "arithmetic_2ds": arithmetic.Arithmetic2DMinus,
    "arithmetic_3da": arithmetic.Arithmetic3DPlus,
    "arithmetic_3ds": arithmetic.Arithmetic3DMinus,
    "arithmetic_4da": arithmetic.Arithmetic4DPlus,
    "arithmetic_4ds": arithmetic.Arithmetic4DMinus,
    "arithmetic_5da": arithmetic.Arithmetic5DPlus,
    "arithmetic_5ds": arithmetic.Arithmetic5DMinus,
    "arithmetic_2dm": arithmetic.Arithmetic2DMultiplication,
    "arithmetic_1dc": arithmetic.Arithmetic1DComposite,
    # TODO Perhaps make these groups of tasks
    #   e.g. anli, arithmetic, openai_translations, harness_translations
    # hendrycksTest (57 tasks)
    **hendrycks_test.create_all_tasks(),
    # e.g. wmt14-fr-en
    **translation.create_tasks_from_benchmarks(gpt3_translation_benchmarks),
    # chef's selection, mostly wmt20
    **translation.create_tasks_from_benchmarks(selected_translation_benchmarks),
    # Word Scrambling and Manipulation Tasks
    "anagrams1": unscramble.Anagrams1,
    "anagrams2": unscramble.Anagrams2,
    "cycle_letters": unscramble.CycleLetters,
    "random_insertion": unscramble.RandomInsertion,
    "reversed_words": unscramble.ReversedWords,
    # Pile
    "pile_arxiv": pile.PileArxiv,
    "pile_books3": pile.PileBooks3,
    "pile_bookcorpus2": pile.PileBookCorpus2,
    "pile_dm-mathematics": pile.PileDmMathematics,
    "pile_enron": pile.PileEnron,
    "pile_europarl": pile.PileEuroparl,
    "pile_freelaw": pile.PileFreeLaw,
    "pile_github": pile.PileGithub,
    "pile_gutenberg": pile.PileGutenberg,
    "pile_hackernews": pile.PileHackernews,
    "pile_nih-exporter": pile.PileNIHExporter,
    "pile_opensubtitles": pile.PileOpenSubtitles,
    "pile_openwebtext2": pile.PileOpenWebText2,
    "pile_philpapers": pile.PilePhilPapers,
    "pile_pile-cc": pile.PilePileCc,
    "pile_pubmed-abstracts": pile.PilePubmedAbstracts,
    "pile_pubmed-central": pile.PilePubmedCentral,
    "pile_stackexchange": pile.PileStackExchange,
    "pile_uspto": pile.PileUspto,
    "pile_ubuntu-irc": pile.PileUbuntuIrc,
    "pile_wikipedia": pile.PileWikipedia,
    "pile_youtubesubtitles": pile.PileYoutubeSubtitles,
    # BLiMP
    "blimp_adjunct_island": blimp.BlimpAdjunctIsland,
    "blimp_anaphor_gender_agreement": blimp.BlimpAnaphorGenderAgreement,
    "blimp_anaphor_number_agreement": blimp.BlimpAnaphorNumberAgreement,
    "blimp_animate_subject_passive": blimp.BlimpAnimateSubjectPassive,
    "blimp_animate_subject_trans": blimp.BlimpAnimateSubjectTrans,
    "blimp_causative": blimp.BlimpCausative,
    "blimp_complex_NP_island": blimp.BlimpComplex_NPIsland,
    "blimp_coordinate_structure_constraint_complex_left_branch": blimp.BlimpCoordinateStructureConstraintComplexLeftBranch,
    "blimp_coordinate_structure_constraint_object_extraction": blimp.BlimpCoordinateStructureConstraintObjectExtraction,
    "blimp_determiner_noun_agreement_1": blimp.BlimpDeterminerNounAgreement_1,
    "blimp_determiner_noun_agreement_2": blimp.BlimpDeterminerNounAgreement_2,
    "blimp_determiner_noun_agreement_irregular_1": blimp.BlimpDeterminerNounAgreementIrregular_1,
    "blimp_determiner_noun_agreement_irregular_2": blimp.BlimpDeterminerNounAgreementIrregular_2,
    "blimp_determiner_noun_agreement_with_adj_2": blimp.BlimpDeterminerNounAgreementWithAdj_2,
    "blimp_determiner_noun_agreement_with_adj_irregular_1": blimp.BlimpDeterminerNounAgreementWithAdjIrregular_1,
    "blimp_determiner_noun_agreement_with_adj_irregular_2": blimp.BlimpDeterminerNounAgreementWithAdjIrregular_2,
    "blimp_determiner_noun_agreement_with_adjective_1": blimp.BlimpDeterminerNounAgreementWithAdjective_1,
    "blimp_distractor_agreement_relational_noun": blimp.BlimpDistractorAgreementRelationalNoun,
    "blimp_distractor_agreement_relative_clause": blimp.BlimpDistractorAgreementRelativeClause,
    "blimp_drop_argument": blimp.BlimpDropArgument,
    "blimp_ellipsis_n_bar_1": blimp.BlimpEllipsisNBar_1,
    "blimp_ellipsis_n_bar_2": blimp.BlimpEllipsisNBar_2,
    "blimp_existential_there_object_raising": blimp.BlimpExistentialThereObjectRaising,
    "blimp_existential_there_quantifiers_1": blimp.BlimpExistentialThereQuantifiers_1,
    "blimp_existential_there_quantifiers_2": blimp.BlimpExistentialThereQuantifiers_2,
    "blimp_existential_there_subject_raising": blimp.BlimpExistentialThereSubjectRaising,
    "blimp_expletive_it_object_raising": blimp.BlimpExpletiveItObjectRaising,
    "blimp_inchoative": blimp.BlimpInchoative,
    "blimp_intransitive": blimp.BlimpIntransitive,
    "blimp_irregular_past_participle_adjectives": blimp.BlimpIrregularPastParticipleAdjectives,
    "blimp_irregular_past_participle_verbs": blimp.BlimpIrregularPastParticipleVerbs,
    "blimp_irregular_plural_subject_verb_agreement_1": blimp.BlimpIrregularPluralSubjectVerbAgreement_1,
    "blimp_irregular_plural_subject_verb_agreement_2": blimp.BlimpIrregularPluralSubjectVerbAgreement_2,
    "blimp_left_branch_island_echo_question": blimp.BlimpLeftBranchIslandEchoQuestion,
    "blimp_left_branch_island_simple_question": blimp.BlimpLeftBranchIslandSimpleQuestion,
    "blimp_matrix_question_npi_licensor_present": blimp.BlimpMatrixQuestionNpiLicensorPresent,
    "blimp_npi_present_1": blimp.BlimpNpiPresent_1,
    "blimp_npi_present_2": blimp.BlimpNpiPresent_2,
    "blimp_only_npi_licensor_present": blimp.BlimpOnlyNpiLicensorPresent,
    "blimp_only_npi_scope": blimp.BlimpOnlyNpiScope,
    "blimp_passive_1": blimp.BlimpPassive_1,
    "blimp_passive_2": blimp.BlimpPassive_2,
    "blimp_principle_A_c_command": blimp.BlimpPrinciple_ACCommand,
    "blimp_principle_A_case_1": blimp.BlimpPrinciple_ACase_1,
    "blimp_principle_A_case_2": blimp.BlimpPrinciple_ACase_2,
    "blimp_principle_A_domain_1": blimp.BlimpPrinciple_ADomain_1,
    "blimp_principle_A_domain_2": blimp.BlimpPrinciple_ADomain_2,
    "blimp_principle_A_domain_3": blimp.BlimpPrinciple_ADomain_3,
    "blimp_principle_A_reconstruction": blimp.BlimpPrinciple_AReconstruction,
    "blimp_regular_plural_subject_verb_agreement_1": blimp.BlimpRegularPluralSubjectVerbAgreement_1,
    "blimp_regular_plural_subject_verb_agreement_2": blimp.BlimpRegularPluralSubjectVerbAgreement_2,
    "blimp_sentential_negation_npi_licensor_present": blimp.BlimpSententialNegationNpiLicensorPresent,
    "blimp_sentential_negation_npi_scope": blimp.BlimpSententialNegationNpiScope,
    "blimp_sentential_subject_island": blimp.BlimpSententialSubjectIsland,
    "blimp_superlative_quantifiers_1": blimp.BlimpSuperlativeQuantifiers_1,
    "blimp_superlative_quantifiers_2": blimp.BlimpSuperlativeQuantifiers_2,
    "blimp_tough_vs_raising_1": blimp.BlimpToughVsRaising_1,
    "blimp_tough_vs_raising_2": blimp.BlimpToughVsRaising_2,
    "blimp_transitive": blimp.BlimpTransitive,
    "blimp_wh_island": blimp.BlimpWhIsland,
    "blimp_wh_questions_object_gap": blimp.BlimpWhQuestionsObjectGap,
    "blimp_wh_questions_subject_gap": blimp.BlimpWhQuestionsSubjectGap,
    "blimp_wh_questions_subject_gap_long_distance": blimp.BlimpWhQuestionsSubjectGapLongDistance,
    "blimp_wh_vs_that_no_gap": blimp.BlimpWhVsThatNoGap,
    "blimp_wh_vs_that_no_gap_long_distance": blimp.BlimpWhVsThatNoGapLongDistance,
    "blimp_wh_vs_that_with_gap": blimp.BlimpWhVsThatWithGap,
    "blimp_wh_vs_that_with_gap_long_distance": blimp.BlimpWhVsThatWithGapLongDistance,
    "toxigen": toxigen.ToxiGen,
    "crows_pairs_english": crowspairs.CrowsPairsEnglish,
    "crows_pairs_english_race_color": crowspairs.CrowsPairsEnglishRaceColor,
    "crows_pairs_english_socioeconomic": crowspairs.CrowsPairsEnglishSocioeconomic,
    "crows_pairs_english_gender": crowspairs.CrowsPairsEnglishGender,
    "crows_pairs_english_age": crowspairs.CrowsPairsEnglishAge,
    "crows_pairs_english_religion": crowspairs.CrowsPairsEnglishReligion,
    "crows_pairs_english_disability": crowspairs.CrowsPairsEnglishDisability,
    "crows_pairs_english_sexual_orientation": crowspairs.CrowsPairsEnglishSexualOrientation,
    "crows_pairs_english_nationality": crowspairs.CrowsPairsEnglishNationality,
    "crows_pairs_english_physical_appearance": crowspairs.CrowsPairsEnglishPhysicalAppearance,
    "crows_pairs_english_autre": crowspairs.CrowsPairsEnglishAutre,
    "crows_pairs_french": crowspairs.CrowsPairsFrench,
    "crows_pairs_french_race_color": crowspairs.CrowsPairsFrenchRaceColor,
    "crows_pairs_french_socioeconomic": crowspairs.CrowsPairsFrenchSocioeconomic,
    "crows_pairs_french_gender": crowspairs.CrowsPairsFrenchGender,
    "crows_pairs_french_age": crowspairs.CrowsPairsFrenchAge,
    "crows_pairs_french_religion": crowspairs.CrowsPairsFrenchReligion,
    "crows_pairs_french_disability": crowspairs.CrowsPairsFrenchDisability,
    "crows_pairs_french_sexual_orientation": crowspairs.CrowsPairsFrenchSexualOrientation,
    "crows_pairs_french_nationality": crowspairs.CrowsPairsFrenchNationality,
    "crows_pairs_french_physical_appearance": crowspairs.CrowsPairsFrenchPhysicalAppearance,
    "crows_pairs_french_autre": crowspairs.CrowsPairsFrenchAutre,
    # Requires manual download of data.
    # "storycloze_2016": storycloze.StoryCloze2016,
    # "storycloze_2018": storycloze.StoryCloze2018,
    # "sat": sat.SATAnalogies,
    # JGLUE
    "jsquad": jsquad.JSQuAD,
    **jsquad.construct_tasks(),
    "jaquad": jaquad.JaQuAD,
    **jaquad.construct_tasks(),
    "jcommonsenseqa": jcommonsenseqa.JCommonsenseQA,
    **jcommonsenseqa.construct_tasks(),
    "jnli": jnli.JNLIWithFintanPrompt,
    **jnli.construct_tasks(),
    "marc_ja": marc_ja.MARCJaWithFintanPrompt,
    **marc_ja.construct_tasks(),
    "jblimp": jblimp.JBlimp,
<<<<<<< HEAD
    "jaqket_v2": jaqket_v2.JAQKETV2,
    **jaqket_v2.construct_tasks()
=======
    "xlsum_ja": xlsum_ja.XLSumJa,
    **xlsum_ja.construct_tasks(),
>>>>>>> 080b3986
}


ALL_TASKS = sorted(list(TASK_REGISTRY))


def get_task(task_name):
    try:
        return TASK_REGISTRY[task_name]
    except KeyError:
        print("Available tasks:")
        pprint(TASK_REGISTRY)
        raise KeyError(f"Missing task {task_name}")


def get_task_name_from_object(task_object):
    for name, class_ in TASK_REGISTRY.items():
        if class_ is task_object:
            return name

    # this gives a mechanism for non-registered tasks to have a custom name anyways when reporting
    return (
        task_object.EVAL_HARNESS_NAME
        if hasattr(task_object, "EVAL_HARNESS_NAME")
        else type(task_object).__name__
    )


def get_task_dict(task_name_list: List[Union[str, lm_eval.base.Task]]):
    task_name_dict = {
        task_name: get_task(task_name)()
        for task_name in task_name_list
        if isinstance(task_name, str)
    }
    task_name_from_object_dict = {
        get_task_name_from_object(task_object): task_object
        for task_object in task_name_list
        if not isinstance(task_object, str)
    }
    assert set(task_name_dict.keys()).isdisjoint(set(task_name_from_object_dict.keys()))
    return {**task_name_dict, **task_name_from_object_dict}<|MERGE_RESOLUTION|>--- conflicted
+++ resolved
@@ -58,12 +58,9 @@
 from .ja import jnli
 from .ja import marc_ja
 from .ja import jblimp
-<<<<<<< HEAD
+from .ja import xlsum_ja
 from .ja import jaqket_v2
 
-=======
-from .ja import xlsum_ja
->>>>>>> 080b3986
 ########################################
 # Translation tasks
 ########################################
@@ -333,13 +330,10 @@
     "marc_ja": marc_ja.MARCJaWithFintanPrompt,
     **marc_ja.construct_tasks(),
     "jblimp": jblimp.JBlimp,
-<<<<<<< HEAD
-    "jaqket_v2": jaqket_v2.JAQKETV2,
-    **jaqket_v2.construct_tasks()
-=======
     "xlsum_ja": xlsum_ja.XLSumJa,
     **xlsum_ja.construct_tasks(),
->>>>>>> 080b3986
+    "jaqket_v2": jaqket_v2.JAQKETV2,
+    **jaqket_v2.construct_tasks() 
 }
 
 
